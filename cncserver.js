"use strict";

/**
 * @file CNC Server for communicating with hardware via serial commands!
 * Officially Supports:
 *  - EiBotBoard for Eggbot/Ostrich Eggbot: http://egg-bot.com
 *  - Sylvia's Super-Awesome WaterColorBot: http://WaterColorBot.com
 *  - The Axidraw Drawing machine: http://AxiDraw.com
 *
 * This script can be run standalone via 'node cncserver.js' with command line
 * options as described in the readme, or as a module: example shown:
 *
 * var cncserver = require('cncserver');
 *
 * cncserver.conf.global.overrides({
 *   httpPort: 1234,
 *   swapMotors: true
 * });
 *
 * cncserver.start({
 *   error: function callback(err){ // ERROR! },
 *   success: function callback(){ // SUCCESS! },
 *   disconnect: function callback(){ //BOT DISCONNECTED! }
 * };
 *
 */

// CONFIGURATION ===============================================================
var cncserver = { // Master object for holding/passing stuff!
  bot: {}, // Holds clean rendered settings set after botConfig is loaded
  exports: {}, // This entire object will be added to the module.exports
  scratch: require('./scratch/cncserver.scratch.js') // Scratch support module.
};

// Global Defaults (also used to write the initial config.ini)
cncserver.globalConfigDefaults = {
  httpPort: 4242,
  httpLocalOnly: true,
  swapMotors: false, // Global setting for bots that don't have it configured
  invertAxis: {
    x: false,
    y: false
  },
  maximumBlockingCallStack: 100, // Limit for the # blocking sequential calls
  showSerial: false, // Specific debug to show serial data.
  serialPath: "{auto}", // Empty for auto-config
  bufferLatencyOffset: 30, // Number of ms to move each command closer together
  corsDomain: '*', // Start as open to CORs enabled browser clients
  debug: false,
  botType: 'watercolorbot',
  scratchSupport: true,
  flipZToggleBit: false,
  botOverride: {
    info: "Override bot settings E.G. > [botOverride.eggbot] servo:max = 1234"
  }
};

// COMPONENT REQUIRES ==========================================================

// Utlities and wrappers.
require('./src/cncserver.utils.js')(cncserver);

// Settings shortcuts/utils & initialization.
require('./src/cncserver.settings.js')(cncserver);

// Server setup and associated wrapper.
require('./src/cncserver.server.js')(cncserver);

// ReSTFul endpoint helper utilities.
require('./src/cncserver.rest.js')(cncserver);

// Register restful API endpoints.
require('./src/cncserver.api.js')(cncserver);

// IPC server and runner components.
require('./src/cncserver.ipc.js')(cncserver);

// Serial Components.
require('./src/cncserver.serial.js')(cncserver);

// Socket I/O Components.
require('./src/cncserver.sockets.js')(cncserver);

// Control/movement functionality.
require('./src/cncserver.control.js')(cncserver);

// Run/Queue/Buffer management functionality.
require('./src/cncserver.queue.js')(cncserver);


// STATE VARIABLES =============================================================

// The pen: this holds the state of the pen at the "latest tip" of the buffer,
// meaning that as soon as an instruction intended to be run in the buffer is
// received, this is updated to reflect the intention of the buffered item.
cncserver.pen = {
  x: null, // XY set by bot defined park position (assumed initial location)
  y: null,
  state: 0, // Pen state is from 0 (up/off) to 1 (down/on)
  height: 0, // Last set pen height in output servo value
  power: 0,
  busy: false,
  tool: 'color0',
  offCanvas: false,
  lastDuration: 0, // Holds the last movement timing in milliseconds
  distanceCounter: 0, // Holds a running tally of distance travelled
  simulation: 0 // Fake everything and act like it's working, no serial
};

// actualPen: This is set to the state of the pen variable as it passes through
// the buffer queue and into the robot, meant to reflect the actual position and
// state of the robot, and will be where the pen object is reset to when the
// buffer is cleared and the future state is lost.
cncserver.actualPen = cncserver.utils.extend({}, cncserver.pen);

// INTIAL SETUP ================================================================

// Load the Global Configuration (from config, defaults & CL vars)
cncserver.settings.loadGlobalConfig(function standaloneOrModuleInit() {
    // Only if we're running standalone... try to start the server immediately!
    if (!module.parent) {
      // Load the bot specific configuration, defaulting to gConf bot type
      cncserver.settings.loadBotConfig(function(){
        cncserver.ipc.initServer({localRunner: true}, function(){
          // Runner is ready! Attempt Initial Serial Connection.
          cncserver.serial.connect({
            error: function() {
              console.error('CONNECTSERIAL ERROR!');
              cncserver.serial.localTrigger('simulationStart');
              cncserver.serial.localTrigger('serialReady');
            },
            connect: function(){
              console.log('CONNECTSERIAL CONNECT!');
              cncserver.serial.localTrigger('serialReady');
            },
            disconnect: function() {
              cncserver.serial.localTrigger('serialClose');
            }
          });
        });
      });

    } else { // Export the module's useful API functions! ======================
      // Enherit all module added exports.
      module.exports = cncserver.exports;

      // Connect to serial and start server
      module.exports.start = function(options) {
        // Add low-level short-circuit to avoid Socket.IO overhead
        if (typeof options.bufferUpdate === 'function') {
          module.exports.bufferUpdateTrigger = options.bufferUpdate;
        }

        if (typeof options.penUpdate === 'function') {
          module.exports.penUpdateTrigger = options.penUpdate;
        }

        cncserver.settings.loadBotConfig(function(){
          // Before we can attempt to connect to the serialport, we must ensure
          // The IPC runner is connected...

          cncserver.ipc.initServer(
            {localRunner: options.localRunner}, function(){
            // Runner is ready! Attempt Initial Serial Connection.
            cncserver.serial.connect({
              success: function() { // Successfully connected
                if (options.success) options.success();
              },
              connect: function() {
                // Callback for first serial connect, or re-connect
                cncserver.serial.localTrigger('serialReady');
                if (options.connect) options.connect();
              },
              disconnect: function() { // Callback for serial disconnect
                cncserver.serial.localTrigger('serialClose');
                if (options.disconnect) options.disconnect();
              },
              error: function(info) {
                if (options.error) options.error(info);
                cncserver.serial.localTrigger('simulationStart');
                cncserver.serial.localTrigger('serialReady');
              }
            });
          });
        }, options.botType);
      };

      // Direct configuration access (use the getters and override setters!)
      module.exports.conf = {
        bot: cncserver.botConf,
        global: cncserver.gConf
      };

      // Continue with simulation mode
      module.exports.continueSimulation = function(){
        cncserver.serial.localTrigger('simulationStart');
      };

      // Export Serial Ready Init (starts webserver)
      module.exports.serialReadyInit = function(){
        cncserver.serial.localTrigger('serialReady');
      };

    }
  }
<<<<<<< HEAD
);
=======

  return true;
}

/**
 * Callback event function initialized on connect to handle incoming data.
 *
 * @param {string} data
 *   Incoming data from serial port
 *
 * @see connectSerial
 */

function serialReadline(data) {
  if (data.trim() !== cncserver.botConf.get('controller').ack) {
    console.error('Message From Controller: ' + data);

    // Assume error was on startup, and resend setup
    sendBotConfig();
  }
}

/**
 * Global event callback for serial close/disconnect, initialized on connect.
 * Starts simulation mode immediately to keep sends valid.
 *
 * @see connectSerial
 */
function serialPortCloseCallback() {
  console.log('Serialport connection to "' + cncserver.gConf.get('serialPath') + '" lost!! Did it get unplugged?');
  serialPort = false;

  // Assume the last serialport isn't coming back for a while... a long vacation
  cncserver.gConf.set('serialPath', '');
  simulationModeInit();
}

// Helper to initialize simulation mode
function simulationModeInit() {
  console.log("=======Continuing in SIMULATION MODE!!!============");
  cncserver.pen.simulation = 1;
}

/**
 * Helper function to manage initial serial connection and reconnection.
 *
 * @param {object} options
 *   Holds all possible callbacks for the serial connection:
 *     connect: Callback for successful serial connect event
 *     success: Callback for general success
 *     error: Callback for init/connect error, arg of error string/object
 *     disconnect: Callback for close/unexpected disconnect
 *     complete: Callback for general completion
 */
function connectSerial(options){
  var autoDetect = false;
  var stat = false;

  // Attempt to auto detect EBB Board via PNPID
  if (cncserver.gConf.get('serialPath') === "" || cncserver.gConf.get('serialPath') === '{auto}') {
    autoDetect = true;
    console.log('Finding available serial ports...');
  } else {
    console.log('Using passed serial port "' + cncserver.gConf.get('serialPath') + '"...');
  }

  require("serialport").list(function (err, ports) {
    var portNames = ['None'];
    if (cncserver.gConf.get('debug')) console.log('Full Available Port Data:', ports);

    var botMaker = cncserver.botConf.get('controller').manufacturer.toLowerCase();
    var botProductId = cncserver.botConf.get('controller').productId.toLowerCase();
    for (var portID in ports){
      var portMaker = (ports[portID].manufacturer || "").toLowerCase();
      var portProductId = (ports[portID].productId || "").toLowerCase();
      portNames[portID] = ports[portID].comName;

      // OS specific board detection based on current output from serialport 2.0.5
      switch (process.platform) {
        case 'win32':
          // Match by manufacturer partial only.
          if (portMaker.indexOf(botMaker) !== -1 && autoDetect) {
            cncserver.gConf.set('serialPath', portNames[portID]);
          }

          break;
        default: // includes 'darwin', 'linux'
          // Match by exact productID and Manufacturer (Mac/*nix).
          if (portMaker == botMaker && portProductId.includes(botProductId) && autoDetect) {
            cncserver.gConf.set('serialPath', portNames[portID]);
          }
      }
    }

    console.log('Available Serial ports: ' + portNames.join(', '));

    // Try to connect to serial, or exit with error codes
    if (cncserver.gConf.get('serialPath') === "" || cncserver.gConf.get('serialPath') === '{auto}') {
      console.log(cncserver.botConf.get('controller').name + " not found. Are you sure it's connected? Error #22");
      if (options.error) options.error(cncserver.botConf.get('controller').name + ' not found.');
    } else {
      console.log('Attempting to open serial port: "' + cncserver.gConf.get('serialPath') + '"...');
      try {
        serialPort = new SerialPort(cncserver.gConf.get('serialPath'), {
          baudrate : Number(cncserver.botConf.get('controller').baudRate),
          parser: serialport.parsers.readline("\r"),
          disconnectedCallback: options.disconnect
        });

        if (options.connect) serialPort.on("open", options.connect);

        console.log('Serial connection open at ' + cncserver.botConf.get('controller').baudRate + 'bps');
        cncserver.pen.simulation = 0;
        if (options.success) options.success();
      } catch(e) {
        console.log("Serial port failed to connect. Is it busy or in use? Error #10");
        console.log('SerialPort says:', e);
        if (options.error) options.error(e);
      }
    }

    // Complete callback
    if (options.complete) options.complete(stat);
  });
}
>>>>>>> a3e38594
<|MERGE_RESOLUTION|>--- conflicted
+++ resolved
@@ -203,132 +203,4 @@
 
     }
   }
-<<<<<<< HEAD
-);
-=======
-
-  return true;
-}
-
-/**
- * Callback event function initialized on connect to handle incoming data.
- *
- * @param {string} data
- *   Incoming data from serial port
- *
- * @see connectSerial
- */
-
-function serialReadline(data) {
-  if (data.trim() !== cncserver.botConf.get('controller').ack) {
-    console.error('Message From Controller: ' + data);
-
-    // Assume error was on startup, and resend setup
-    sendBotConfig();
-  }
-}
-
-/**
- * Global event callback for serial close/disconnect, initialized on connect.
- * Starts simulation mode immediately to keep sends valid.
- *
- * @see connectSerial
- */
-function serialPortCloseCallback() {
-  console.log('Serialport connection to "' + cncserver.gConf.get('serialPath') + '" lost!! Did it get unplugged?');
-  serialPort = false;
-
-  // Assume the last serialport isn't coming back for a while... a long vacation
-  cncserver.gConf.set('serialPath', '');
-  simulationModeInit();
-}
-
-// Helper to initialize simulation mode
-function simulationModeInit() {
-  console.log("=======Continuing in SIMULATION MODE!!!============");
-  cncserver.pen.simulation = 1;
-}
-
-/**
- * Helper function to manage initial serial connection and reconnection.
- *
- * @param {object} options
- *   Holds all possible callbacks for the serial connection:
- *     connect: Callback for successful serial connect event
- *     success: Callback for general success
- *     error: Callback for init/connect error, arg of error string/object
- *     disconnect: Callback for close/unexpected disconnect
- *     complete: Callback for general completion
- */
-function connectSerial(options){
-  var autoDetect = false;
-  var stat = false;
-
-  // Attempt to auto detect EBB Board via PNPID
-  if (cncserver.gConf.get('serialPath') === "" || cncserver.gConf.get('serialPath') === '{auto}') {
-    autoDetect = true;
-    console.log('Finding available serial ports...');
-  } else {
-    console.log('Using passed serial port "' + cncserver.gConf.get('serialPath') + '"...');
-  }
-
-  require("serialport").list(function (err, ports) {
-    var portNames = ['None'];
-    if (cncserver.gConf.get('debug')) console.log('Full Available Port Data:', ports);
-
-    var botMaker = cncserver.botConf.get('controller').manufacturer.toLowerCase();
-    var botProductId = cncserver.botConf.get('controller').productId.toLowerCase();
-    for (var portID in ports){
-      var portMaker = (ports[portID].manufacturer || "").toLowerCase();
-      var portProductId = (ports[portID].productId || "").toLowerCase();
-      portNames[portID] = ports[portID].comName;
-
-      // OS specific board detection based on current output from serialport 2.0.5
-      switch (process.platform) {
-        case 'win32':
-          // Match by manufacturer partial only.
-          if (portMaker.indexOf(botMaker) !== -1 && autoDetect) {
-            cncserver.gConf.set('serialPath', portNames[portID]);
-          }
-
-          break;
-        default: // includes 'darwin', 'linux'
-          // Match by exact productID and Manufacturer (Mac/*nix).
-          if (portMaker == botMaker && portProductId.includes(botProductId) && autoDetect) {
-            cncserver.gConf.set('serialPath', portNames[portID]);
-          }
-      }
-    }
-
-    console.log('Available Serial ports: ' + portNames.join(', '));
-
-    // Try to connect to serial, or exit with error codes
-    if (cncserver.gConf.get('serialPath') === "" || cncserver.gConf.get('serialPath') === '{auto}') {
-      console.log(cncserver.botConf.get('controller').name + " not found. Are you sure it's connected? Error #22");
-      if (options.error) options.error(cncserver.botConf.get('controller').name + ' not found.');
-    } else {
-      console.log('Attempting to open serial port: "' + cncserver.gConf.get('serialPath') + '"...');
-      try {
-        serialPort = new SerialPort(cncserver.gConf.get('serialPath'), {
-          baudrate : Number(cncserver.botConf.get('controller').baudRate),
-          parser: serialport.parsers.readline("\r"),
-          disconnectedCallback: options.disconnect
-        });
-
-        if (options.connect) serialPort.on("open", options.connect);
-
-        console.log('Serial connection open at ' + cncserver.botConf.get('controller').baudRate + 'bps');
-        cncserver.pen.simulation = 0;
-        if (options.success) options.success();
-      } catch(e) {
-        console.log("Serial port failed to connect. Is it busy or in use? Error #10");
-        console.log('SerialPort says:', e);
-        if (options.error) options.error(e);
-      }
-    }
-
-    // Complete callback
-    if (options.complete) options.complete(stat);
-  });
-}
->>>>>>> a3e38594
+);